# Parse-EZ Release Notes

## Version 0.3.0

### Main Additions
Version 0.3.0 of Parse-EZ adds macro versions of parse combinator functions
to make it easy to nest calls to parse combinators without having to write
nested anonymous functions using the "(fn [] ...)" syntax. Note that Clojure
does not allow nesting of anonymous functions of "#(...)" forms.  Whereas
the existing parse combinators take parse functions as arguments and actually
perform parsing and return the parse results, the newly added macros take 
parse expressions as arguments and return parse functions (to be passed 
to other parse combinators).  These macros are named the same as the 
corresponding parse combinators but with an underscore ("\_") suffix. For example
the macro version of `any` is named `any_`.

### Miscellaneous Changes

The following minor changes/additions are made in the current release:

- regex function now also accepts string regular expressions (in addition
  to patterns typically passed using #"..." forms).  However, if you use
  strings, you would have to escape backslashes as you would do in Java.

## Version 0.3.5

- Added `sep-by*` function with a slightly different behavior from `sep-by`
- Bug fixes for `with-trim-on` and `with-trim-off`; they were not properly 
  resetting the auto-trim option to original value.

## Version 0.4.1

- Added functionality to commit to a particular parse branch and prevent
  the parser from trying alternatives at higher levels on parse-failure.
  See the new `commit` and `commit-on` functions.

- Other new functions: `with-follow`, `with-follow*`, `with-no-follow`,
  `ident`, `key-word`, `semi` `comma`, `dot`, `colon`, `popen`, `pclose`,
  `bopen`, `bclose`, `sqopen`, `sqclose`, `aopen`, `aclose`, and `equal`.

- Bug fixes for `sep-by`, `any-string` and `line-cmt`.

- Leiningen coordinates: group-id 'protoflex' should be included now.
<<<<<<< HEAD
  Eg: [protoflex/parse-ez 0.4.2], instead of [parse-ez 0.3.6].
=======
  Eg: [protoflex/parse-ez 0.4.1], instead of [parse-ez 0.3.6].
>>>>>>> b05af25b
<|MERGE_RESOLUTION|>--- conflicted
+++ resolved
@@ -41,8 +41,4 @@
 - Bug fixes for `sep-by`, `any-string` and `line-cmt`.
 
 - Leiningen coordinates: group-id 'protoflex' should be included now.
-<<<<<<< HEAD
-  Eg: [protoflex/parse-ez 0.4.2], instead of [parse-ez 0.3.6].
-=======
-  Eg: [protoflex/parse-ez 0.4.1], instead of [parse-ez 0.3.6].
->>>>>>> b05af25b
+  Eg: [protoflex/parse-ez 0.4.2], instead of [parse-ez 0.3.6].